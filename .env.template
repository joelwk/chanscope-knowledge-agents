--- conflicted
+++ resolved
@@ -47,11 +47,4 @@
 S3_BUCKET=your_s3_bucket_name
 S3_BUCKET_PREFIX=data/
 S3_BUCKET_PROCESSED=processed
-<<<<<<< HEAD
-S3_BUCKET_MODELS=models
-
-# Note: At least one API provider must be configured (OpenAI is required)
-# Additional providers (Grok, Venice) are optional and will be used as fallbacks if configured 
-=======
-S3_BUCKET_MODELS=models
->>>>>>> 52eaf328
+S3_BUCKET_MODELS=models